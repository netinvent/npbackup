--- conflicted
+++ resolved
@@ -7,11 +7,7 @@
 __author__ = "Orsiris de Jong"
 __copyright__ = "Copyright (C) 2022-2024 NetInvent"
 __license__ = "GPL-3.0-only"
-<<<<<<< HEAD
 __build__ = "2024061701"
-=======
-__build__ = "2024061601"
->>>>>>> 7fbc6cfa
 __version__ = "npbackup 3.0.0+"
 
 MIN_CONF_VERSION = 3.0
@@ -476,7 +472,6 @@
     repo_config objects in memory are always "expanded"
     This function is in order to expand when loading config
     """
-<<<<<<< HEAD
     for object_type in ("repos", "groups"):
         for object_name in full_config.g(object_type).keys():
             repo_uri = full_config.g(f"{object_type}.{object_name}.repo_uri")
@@ -492,25 +487,9 @@
                     full_config.s(f"{object_type}.{object_name}.manager_password", manager_password)
                 else:
                     logger.info(f"No extra information for {object_type} {object_name} found")
-=======
-    for repo in full_config.g("repos").keys():
-        repo_uri = full_config.g(f"repos.{repo}.repo_uri")
-        if repo_uri:
-            # Extract permissions and manager password from repo_uri if set as string
-            if "," in repo_uri:
-                repo_uri = [item.strip() for item in repo_uri.split(",")]
-            if isinstance(repo_uri, tuple) or isinstance(repo_uri, list):
-                repo_uri, permissions, manager_password = repo_uri
-                # Overwrite existing permissions / password if it was set in repo_uri
-                full_config.s(f"repos.{repo}.repo_uri", repo_uri)
-                full_config.s(f"repos.{repo}.permissions", permissions)
-                full_config.s(f"repos.{repo}.manager_password", manager_password)
-            else:
-                logger.info(f"No extra information for repo {repo} found")
-                # If no permissions are set, we get to use default permissions
-                full_config.s(f"repos.{repo}.permissions", empty_config_dict["repos"]["default"]["permissions"])
-                full_config.s(f"repos.{repo}.manager_password", None)
->>>>>>> 7fbc6cfa
+                    # If no permissions are set, we get to use default permissions
+                    full_config.s(f"repos.{repo}.permissions", empty_config_dict["repos"]["default"]["permissions"])
+                    full_config.s(f"repos.{repo}.manager_password", None)
     return full_config
 
 
